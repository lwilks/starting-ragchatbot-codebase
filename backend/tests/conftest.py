--- conflicted
+++ resolved
@@ -1,281 +1,268 @@
-"""Shared pytest fixtures and configuration"""
-
-import sys
-from pathlib import Path
-
-# Add backend directory to path so imports work
-backend_dir = Path(__file__).parent.parent
-sys.path.insert(0, str(backend_dir))
-
-<<<<<<< HEAD
-from unittest.mock import Mock
-
-import pytest
-from models import Course, CourseChunk, Lesson
-=======
-import pytest
-from unittest.mock import Mock, MagicMock
-from models import Course, Lesson, CourseChunk
->>>>>>> 1670c41d
-from vector_store import SearchResults
-from fastapi.testclient import TestClient
-
-
-@pytest.fixture
-def sample_course():
-    """Create a sample course for testing"""
-    return Course(
-        title="Introduction to Python Programming",
-        course_link="https://example.com/python-course",
-        instructor="Jane Doe",
-        lessons=[
-            Lesson(
-                lesson_number=1,
-                title="Getting Started",
-                lesson_link="https://example.com/python-course/lesson1",
-            ),
-            Lesson(
-                lesson_number=2,
-                title="Variables and Data Types",
-                lesson_link="https://example.com/python-course/lesson2",
-            ),
-            Lesson(
-                lesson_number=3,
-                title="Control Flow",
-                lesson_link="https://example.com/python-course/lesson3",
-            ),
-        ],
-    )
-
-
-@pytest.fixture
-def sample_course_chunks():
-    """Create sample course chunks for testing"""
-    return [
-        CourseChunk(
-            content="Course Introduction to Python Programming Lesson 1 content: Python is a high-level programming language.",
-            course_title="Introduction to Python Programming",
-            lesson_number=1,
-            chunk_index=0,
-        ),
-        CourseChunk(
-            content="Python is known for its simple and readable syntax.",
-            course_title="Introduction to Python Programming",
-            lesson_number=1,
-            chunk_index=1,
-        ),
-        CourseChunk(
-            content="Course Introduction to Python Programming Lesson 2 content: Variables store data values.",
-            course_title="Introduction to Python Programming",
-            lesson_number=2,
-            chunk_index=2,
-        ),
-    ]
-
-
-@pytest.fixture
-def sample_search_results():
-    """Create sample search results for testing"""
-    return SearchResults(
-        documents=[
-            "Python is a high-level programming language.",
-            "Variables store data values.",
-        ],
-        metadata=[
-            {
-                "course_title": "Introduction to Python Programming",
-                "lesson_number": 1,
-                "chunk_index": 0,
-            },
-            {
-                "course_title": "Introduction to Python Programming",
-                "lesson_number": 2,
-                "chunk_index": 2,
-            },
-        ],
-        distances=[0.45, 0.52],
-        error=None,
-    )
-
-
-@pytest.fixture
-def sample_empty_results():
-    """Create empty search results for testing"""
-    return SearchResults(documents=[], metadata=[], distances=[], error=None)
-
-
-@pytest.fixture
-def sample_error_results():
-    """Create error search results for testing"""
-    return SearchResults(
-        documents=[],
-        metadata=[],
-        distances=[],
-        error="No course found matching 'NonExistent Course'",
-    )
-
-
-@pytest.fixture
-def mock_tool_definitions():
-    """Sample tool definitions for testing"""
-    return [
-        {
-            "name": "search_course_content",
-            "description": "Search course materials with smart course name matching and lesson filtering",
-            "input_schema": {
-                "type": "object",
-                "properties": {
-                    "query": {
-                        "type": "string",
-                        "description": "What to search for in the course content",
-                    },
-                    "course_name": {
-                        "type": "string",
-                        "description": "Course title (partial matches work)",
-                    },
-                    "lesson_number": {
-                        "type": "integer",
-                        "description": "Specific lesson number to search within",
-                    },
-                },
-                "required": ["query"],
-            },
-        },
-        {
-            "name": "get_course_outline",
-            "description": "Get the complete outline of a course",
-            "input_schema": {
-                "type": "object",
-                "properties": {
-                    "course_name": {"type": "string", "description": "Course title"}
-                },
-                "required": ["course_name"],
-            },
-        },
-    ]
-
-
-@pytest.fixture
-def sample_course_outline():
-    """Sample course outline for testing"""
-    return {
-        "title": "Introduction to Python Programming",
-        "course_link": "https://example.com/python-course",
-        "instructor": "Jane Doe",
-        "lessons": [
-            {
-                "lesson_number": 1,
-                "lesson_title": "Getting Started",
-                "lesson_link": "https://example.com/lesson1",
-            },
-            {
-                "lesson_number": 2,
-                "lesson_title": "Variables and Data Types",
-                "lesson_link": "https://example.com/lesson2",
-            },
-            {
-                "lesson_number": 3,
-                "lesson_title": "Control Flow",
-                "lesson_link": "https://example.com/lesson3",
-            },
-        ],
-    }
-
-
-@pytest.fixture
-def sample_anthropic_response():
-    """Sample Anthropic API response structure"""
-
-    class MockTextBlock:
-        def __init__(self, text):
-            self.text = text
-            self.type = "text"
-
-    class MockToolUseBlock:
-        def __init__(self, tool_id, name, input_data):
-            self.id = tool_id
-            self.name = name
-            self.input = input_data
-            self.type = "tool_use"
-
-    class MockResponse:
-        def __init__(self, content, stop_reason="end_turn"):
-            self.content = content
-            self.stop_reason = stop_reason
-
-    return {
-        "MockTextBlock": MockTextBlock,
-        "MockToolUseBlock": MockToolUseBlock,
-<<<<<<< HEAD
-        "MockResponse": MockResponse,
-    }
-
-=======
-        "MockResponse": MockResponse
-    }
-
-
-@pytest.fixture
-def mock_rag_system():
-    """Create a mock RAG system for API testing"""
-    mock_system = MagicMock()
-    mock_system.query.return_value = (
-        "Python is a high-level programming language known for its simple syntax.",
-        [{"course_title": "Introduction to Python Programming", "lesson_number": "1"}]
-    )
-    mock_system.get_course_analytics.return_value = {
-        "total_courses": 2,
-        "course_titles": ["Introduction to Python Programming", "Advanced Python"]
-    }
-    mock_system.session_manager.create_session.return_value = "test-session-123"
-    mock_system.session_manager.clear_session.return_value = None
-    return mock_system
-
-
-@pytest.fixture
-def test_client(mock_rag_system):
-    """Create a FastAPI test client with mocked RAG system"""
-    from fastapi import FastAPI
-    from pydantic import BaseModel
-    from typing import List, Optional, Dict
-
-    # Create a test app without static file mounting
-    app = FastAPI(title="Course Materials RAG System - Test")
-
-    # Pydantic models
-    class QueryRequest(BaseModel):
-        query: str
-        session_id: Optional[str] = None
-
-    class QueryResponse(BaseModel):
-        answer: str
-        sources: List[Dict[str, Optional[str]]]
-        session_id: str
-
-    class CourseStats(BaseModel):
-        total_courses: int
-        course_titles: List[str]
-
-    # API endpoints using mock_rag_system
-    @app.post("/api/query", response_model=QueryResponse)
-    async def query_documents(request: QueryRequest):
-        session_id = request.session_id or mock_rag_system.session_manager.create_session()
-        answer, sources = mock_rag_system.query(request.query, session_id)
-        return QueryResponse(answer=answer, sources=sources, session_id=session_id)
-
-    @app.get("/api/courses", response_model=CourseStats)
-    async def get_course_stats():
-        analytics = mock_rag_system.get_course_analytics()
-        return CourseStats(
-            total_courses=analytics["total_courses"],
-            course_titles=analytics["course_titles"]
-        )
-
-    @app.delete("/api/session/{session_id}")
-    async def delete_session(session_id: str):
-        mock_rag_system.session_manager.clear_session(session_id)
-        return {"success": True}
-
-    return TestClient(app)
-
->>>>>>> 1670c41d
+"""Shared pytest fixtures and configuration"""
+
+import sys
+from pathlib import Path
+
+# Add backend directory to path so imports work
+backend_dir = Path(__file__).parent.parent
+sys.path.insert(0, str(backend_dir))
+
+import pytest
+from unittest.mock import MagicMock, Mock
+
+from models import Course, CourseChunk, Lesson
+from vector_store import SearchResults
+from fastapi.testclient import TestClient
+
+
+@pytest.fixture
+def sample_course():
+    """Create a sample course for testing"""
+    return Course(
+        title="Introduction to Python Programming",
+        course_link="https://example.com/python-course",
+        instructor="Jane Doe",
+        lessons=[
+            Lesson(
+                lesson_number=1,
+                title="Getting Started",
+                lesson_link="https://example.com/python-course/lesson1",
+            ),
+            Lesson(
+                lesson_number=2,
+                title="Variables and Data Types",
+                lesson_link="https://example.com/python-course/lesson2",
+            ),
+            Lesson(
+                lesson_number=3,
+                title="Control Flow",
+                lesson_link="https://example.com/python-course/lesson3",
+            ),
+        ],
+    )
+
+
+@pytest.fixture
+def sample_course_chunks():
+    """Create sample course chunks for testing"""
+    return [
+        CourseChunk(
+            content="Course Introduction to Python Programming Lesson 1 content: Python is a high-level programming language.",
+            course_title="Introduction to Python Programming",
+            lesson_number=1,
+            chunk_index=0,
+        ),
+        CourseChunk(
+            content="Python is known for its simple and readable syntax.",
+            course_title="Introduction to Python Programming",
+            lesson_number=1,
+            chunk_index=1,
+        ),
+        CourseChunk(
+            content="Course Introduction to Python Programming Lesson 2 content: Variables store data values.",
+            course_title="Introduction to Python Programming",
+            lesson_number=2,
+            chunk_index=2,
+        ),
+    ]
+
+
+@pytest.fixture
+def sample_search_results():
+    """Create sample search results for testing"""
+    return SearchResults(
+        documents=[
+            "Python is a high-level programming language.",
+            "Variables store data values.",
+        ],
+        metadata=[
+            {
+                "course_title": "Introduction to Python Programming",
+                "lesson_number": 1,
+                "chunk_index": 0,
+            },
+            {
+                "course_title": "Introduction to Python Programming",
+                "lesson_number": 2,
+                "chunk_index": 2,
+            },
+        ],
+        distances=[0.45, 0.52],
+        error=None,
+    )
+
+
+@pytest.fixture
+def sample_empty_results():
+    """Create empty search results for testing"""
+    return SearchResults(documents=[], metadata=[], distances=[], error=None)
+
+
+@pytest.fixture
+def sample_error_results():
+    """Create error search results for testing"""
+    return SearchResults(
+        documents=[],
+        metadata=[],
+        distances=[],
+        error="No course found matching 'NonExistent Course'",
+    )
+
+
+@pytest.fixture
+def mock_tool_definitions():
+    """Sample tool definitions for testing"""
+    return [
+        {
+            "name": "search_course_content",
+            "description": "Search course materials with smart course name matching and lesson filtering",
+            "input_schema": {
+                "type": "object",
+                "properties": {
+                    "query": {
+                        "type": "string",
+                        "description": "What to search for in the course content",
+                    },
+                    "course_name": {
+                        "type": "string",
+                        "description": "Course title (partial matches work)",
+                    },
+                    "lesson_number": {
+                        "type": "integer",
+                        "description": "Specific lesson number to search within",
+                    },
+                },
+                "required": ["query"],
+            },
+        },
+        {
+            "name": "get_course_outline",
+            "description": "Get the complete outline of a course",
+            "input_schema": {
+                "type": "object",
+                "properties": {
+                    "course_name": {"type": "string", "description": "Course title"}
+                },
+                "required": ["course_name"],
+            },
+        },
+    ]
+
+
+@pytest.fixture
+def sample_course_outline():
+    """Sample course outline for testing"""
+    return {
+        "title": "Introduction to Python Programming",
+        "course_link": "https://example.com/python-course",
+        "instructor": "Jane Doe",
+        "lessons": [
+            {
+                "lesson_number": 1,
+                "lesson_title": "Getting Started",
+                "lesson_link": "https://example.com/lesson1",
+            },
+            {
+                "lesson_number": 2,
+                "lesson_title": "Variables and Data Types",
+                "lesson_link": "https://example.com/lesson2",
+            },
+            {
+                "lesson_number": 3,
+                "lesson_title": "Control Flow",
+                "lesson_link": "https://example.com/lesson3",
+            },
+        ],
+    }
+
+
+@pytest.fixture
+def sample_anthropic_response():
+    """Sample Anthropic API response structure"""
+
+    class MockTextBlock:
+        def __init__(self, text):
+            self.text = text
+            self.type = "text"
+
+    class MockToolUseBlock:
+        def __init__(self, tool_id, name, input_data):
+            self.id = tool_id
+            self.name = name
+            self.input = input_data
+            self.type = "tool_use"
+
+    class MockResponse:
+        def __init__(self, content, stop_reason="end_turn"):
+            self.content = content
+            self.stop_reason = stop_reason
+
+    return {
+        "MockTextBlock": MockTextBlock,
+        "MockToolUseBlock": MockToolUseBlock,
+        "MockResponse": MockResponse,
+    }
+
+
+@pytest.fixture
+def mock_rag_system():
+    """Create a mock RAG system for API testing"""
+    mock_system = MagicMock()
+    mock_system.query.return_value = (
+        "Python is a high-level programming language known for its simple syntax.",
+        [{"course_title": "Introduction to Python Programming", "lesson_number": "1"}]
+    )
+    mock_system.get_course_analytics.return_value = {
+        "total_courses": 2,
+        "course_titles": ["Introduction to Python Programming", "Advanced Python"]
+    }
+    mock_system.session_manager.create_session.return_value = "test-session-123"
+    mock_system.session_manager.clear_session.return_value = None
+    return mock_system
+
+
+@pytest.fixture
+def test_client(mock_rag_system):
+    """Create a FastAPI test client with mocked RAG system"""
+    from fastapi import FastAPI
+    from pydantic import BaseModel
+    from typing import List, Optional, Dict
+
+    # Create a test app without static file mounting
+    app = FastAPI(title="Course Materials RAG System - Test")
+
+    # Pydantic models
+    class QueryRequest(BaseModel):
+        query: str
+        session_id: Optional[str] = None
+
+    class QueryResponse(BaseModel):
+        answer: str
+        sources: List[Dict[str, Optional[str]]]
+        session_id: str
+
+    class CourseStats(BaseModel):
+        total_courses: int
+        course_titles: List[str]
+
+    # API endpoints using mock_rag_system
+    @app.post("/api/query", response_model=QueryResponse)
+    async def query_documents(request: QueryRequest):
+        session_id = request.session_id or mock_rag_system.session_manager.create_session()
+        answer, sources = mock_rag_system.query(request.query, session_id)
+        return QueryResponse(answer=answer, sources=sources, session_id=session_id)
+
+    @app.get("/api/courses", response_model=CourseStats)
+    async def get_course_stats():
+        analytics = mock_rag_system.get_course_analytics()
+        return CourseStats(
+            total_courses=analytics["total_courses"],
+            course_titles=analytics["course_titles"]
+        )
+
+    @app.delete("/api/session/{session_id}")
+    async def delete_session(session_id: str):
+        mock_rag_system.session_manager.clear_session(session_id)
+        return {"success": True}
+
+    return TestClient(app)